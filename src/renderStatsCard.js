const {
  kFormatter,
  getCardColors,
  FlexLayout,
  encodeHTML,
} = require("../src/utils");
const { getStyles } = require("./getStyles");
const icons = require("./icons");
const Card = require("./Card");

const createTextNode = ({ icon, label, value, id, index, showIcons }) => {
  const kValue = kFormatter(value);
  const staggerDelay = (index + 3) * 150;

  const labelOffset = showIcons ? `x="25"` : "";
  const iconSvg = showIcons
    ? `
    <svg data-testid="icon" class="icon" viewBox="0 0 16 16" version="1.1" width="16" height="16">
      ${icon}
    </svg>
  `
    : "";
  return `
    <g class="stagger" style="animation-delay: ${staggerDelay}ms" transform="translate(25, 0)">
      ${iconSvg}
      <text class="stat bold" ${labelOffset} y="12.5">${label}:</text>
      <text class="stat" x="135" y="12.5" data-testid="${id}">${kValue}</text>
    </g>
  `;
};

const renderStatsCard = (stats = {}, options = { hide: [] }) => {
  const {
    name,
    totalStars,
    totalCommits,
    totalIssues,
    totalPRs,
    contributedTo,
    rank,
  } = stats;
  const {
    hide = [],
    show_icons = false,
    hide_title = false,
    hide_border = false,
    hide_rank = false,
    line_height = 25,
    title_color,
    icon_color,
    text_color,
    bg_color,
    theme = "default",
  } = options;

  const lheight = parseInt(line_height, 10);


  // returns theme based colors with proper overrides and defaults
  const { titleColor, textColor, iconColor, bgColor } = getCardColors({
    title_color,
    icon_color,
    text_color,
    bg_color,
    theme,
  });

  const isGradient = typeof bgColor == 'object';
  // Meta data for creating text nodes with createTextNode function
  const STATS = {
    stars: {
      icon: icons.star,
      label: "Total Stars",
      value: totalStars,
      id: "stars",
    },
    commits: {
      icon: icons.commits,
      label: "Total Commits",
      value: totalCommits,
      id: "commits",
    },
    prs: {
      icon: icons.prs,
      label: "Total PRs",
      value: totalPRs,
      id: "prs",
    },
    issues: {
      icon: icons.issues,
      label: "Total Issues",
      value: totalIssues,
      id: "issues",
    },
    contribs: {
      icon: icons.contribs,
      label: "Contributed to",
      value: contributedTo,
      id: "contribs",
    },
  };

  // filter out hidden stats defined by user & create the text nodes
  const statItems = Object.keys(STATS)
    .filter((key) => !hide.includes(key))
    .map((key, index) =>
      // create the text nodes, and pass index so that we can calculate the line spacing
      createTextNode({
        ...STATS[key],
        index,
        showIcons: show_icons,
      })
    );

  // Calculate the card height depending on how many items there are
  // but if rank circle is visible clamp the minimum height to `150`
  let height = Math.max(
    45 + (statItems.length + 1) * lheight,
    hide_rank ? 0 : 150
  );

  // Conditionally rendered elements
<<<<<<< HEAD

  const apostrophe = ["x", "s"].includes(name.slice(-1)) ? "" : "s";
  const title = hide_title
    ? ""
    : `<text x="25" y="35" class="header">${encodeHTML(name)}'${apostrophe} GitHub Stats</text>`;

  const border = `
    <rect 
      data-testid="card-bg"
      x="0.5"
      y="0.5"
      width="494"
      height="99%"
      rx="4.5"
      fill="${isGradient ? "url('#gradient')" : bgColor}"
      stroke="#E4E2E2"
      stroke-opacity="${hide_border ? 0 : 1}"
    />
  `;

  const gradient = isGradient ? `
    <defs>
      <linearGradient id="gradient" gradientTransform="rotate(${bgColor[0]})">
        <stop offset="0%"  stop-color="#${bgColor[1]}" />
        <stop offset="100%" stop-color="#${bgColor[2]}" />
      </linearGradient>
    </defs>`
    : undefined
=======
>>>>>>> 60511778
  const rankCircle = hide_rank
    ? ""
    : `<g data-testid="rank-circle" 
          transform="translate(400, ${height / 2 - 50})">
        <circle class="rank-circle-rim" cx="-10" cy="8" r="40" />
        <circle class="rank-circle" cx="-10" cy="8" r="40" />
        <g class="rank-text">
          <text
            x="${rank.level.length === 1 ? "-4" : "0"}"
            y="0"
            alignment-baseline="central"
            dominant-baseline="central"
            text-anchor="middle"
          >
            ${rank.level}
          </text>
        </g>
      </g>`;

<<<<<<< HEAD
  if (hide_title) {
    height -= 30;
  }

  return `
    <svg width="495" height="${height}" viewBox="0 0 495 ${height}" fill="none" xmlns="http://www.w3.org/2000/svg">
      <style>
        ${styles}
      </style>
      
      ${isGradient ? gradient : ""}
      ${border}
      ${title}
=======
  // the better user's score the the rank will be closer to zero so
  // subtracting 100 to get the progress in 100%
  const progress = 100 - rank.score;
  const cssStyles = getStyles({
    titleColor,
    textColor,
    iconColor,
    show_icons,
    progress,
  });
>>>>>>> 60511778

  const apostrophe = ["x", "s"].includes(name.slice(-1)) ? "" : "s";
  const card = new Card({
    title: `${encodeHTML(name)}'${apostrophe} GitHub Stats`,
    width: 495,
    height,
    colors: {
      titleColor,
      textColor,
      iconColor,
      bgColor,
    },
  });

  card.setHideBorder(hide_border);
  card.setHideTitle(hide_title);
  card.setCSS(cssStyles);

  return card.render(`
    ${rankCircle}

    <svg x="0" y="0">
      ${FlexLayout({
        items: statItems,
        gap: lheight,
        direction: "column",
      }).join("")}
    </svg> 
  `);
};

module.exports = renderStatsCard;<|MERGE_RESOLUTION|>--- conflicted
+++ resolved
@@ -120,37 +120,6 @@
   );
 
   // Conditionally rendered elements
-<<<<<<< HEAD
-
-  const apostrophe = ["x", "s"].includes(name.slice(-1)) ? "" : "s";
-  const title = hide_title
-    ? ""
-    : `<text x="25" y="35" class="header">${encodeHTML(name)}'${apostrophe} GitHub Stats</text>`;
-
-  const border = `
-    <rect 
-      data-testid="card-bg"
-      x="0.5"
-      y="0.5"
-      width="494"
-      height="99%"
-      rx="4.5"
-      fill="${isGradient ? "url('#gradient')" : bgColor}"
-      stroke="#E4E2E2"
-      stroke-opacity="${hide_border ? 0 : 1}"
-    />
-  `;
-
-  const gradient = isGradient ? `
-    <defs>
-      <linearGradient id="gradient" gradientTransform="rotate(${bgColor[0]})">
-        <stop offset="0%"  stop-color="#${bgColor[1]}" />
-        <stop offset="100%" stop-color="#${bgColor[2]}" />
-      </linearGradient>
-    </defs>`
-    : undefined
-=======
->>>>>>> 60511778
   const rankCircle = hide_rank
     ? ""
     : `<g data-testid="rank-circle" 
@@ -170,21 +139,6 @@
         </g>
       </g>`;
 
-<<<<<<< HEAD
-  if (hide_title) {
-    height -= 30;
-  }
-
-  return `
-    <svg width="495" height="${height}" viewBox="0 0 495 ${height}" fill="none" xmlns="http://www.w3.org/2000/svg">
-      <style>
-        ${styles}
-      </style>
-      
-      ${isGradient ? gradient : ""}
-      ${border}
-      ${title}
-=======
   // the better user's score the the rank will be closer to zero so
   // subtracting 100 to get the progress in 100%
   const progress = 100 - rank.score;
@@ -195,7 +149,6 @@
     show_icons,
     progress,
   });
->>>>>>> 60511778
 
   const apostrophe = ["x", "s"].includes(name.slice(-1)) ? "" : "s";
   const card = new Card({
