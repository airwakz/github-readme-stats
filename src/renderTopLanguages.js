const { getCardColors, FlexLayout, clampValue } = require("../src/utils");
const Card = require("./Card");

const createProgressNode = ({ width, color, name, progress }) => {
  const paddingRight = 95;
  const progressTextX = width - paddingRight + 10;
  const progressWidth = width - paddingRight;
  const progressPercentage = clampValue(progress, 2, 100);

  return `
    <text data-testid="lang-name" x="2" y="15" class="lang-name">${name}</text>
    <text x="${progressTextX}" y="34" class="lang-name">${progress}%</text>
    <svg width="${progressWidth}">
      <rect rx="5" ry="5" x="0" y="25" width="${progressWidth}" height="8" fill="#ddd"></rect>
      <rect
        height="8"
        fill="${color}"
        rx="5" ry="5" x="0" y="25"
        data-testid="lang-progress"
        width="${progressPercentage}%"
      >
      </rect>
    </svg>
  `;
};

const createCompactLangNode = ({ lang, totalSize, x, y }) => {
  const percentage = ((lang.size / totalSize) * 100).toFixed(2);
  const color = lang.color || "#858585";

  return `
    <g transform="translate(${x}, ${y})">
      <circle cx="5" cy="6" r="5" fill="${color}" />
      <text data-testid="lang-name" x="15" y="10" class='lang-name'>
        ${lang.name} ${percentage}%
      </text>
    </g>
  `;
};

const createLanguageTextNode = ({ langs, totalSize, x, y }) => {
  return langs.map((lang, index) => {
    if (index % 2 === 0) {
      return createCompactLangNode({
        lang,
        x,
        y: 12.5 * index + y,
        totalSize,
        index,
      });
    }
    return createCompactLangNode({
      lang,
      x: 150,
      y: 12.5 + 12.5 * index,
      totalSize,
      index,
    });
  });
};

const lowercaseTrim = (name) => name.toLowerCase().trim();

const renderTopLanguages = (topLangs, options = {}) => {
  const {
    hide_title,
    hide_border,
    card_width,
    title_color,
    text_color,
    bg_color,
    hide,
    theme,
    layout,
  } = options;

  let langs = Object.values(topLangs);
  let langsToHide = {};

  // populate langsToHide map for quick lookup
  // while filtering out
  if (hide) {
    hide.forEach((langName) => {
      langsToHide[lowercaseTrim(langName)] = true;
    });
  }

  // filter out langauges to be hidden
  langs = langs
    .sort((a, b) => b.size - a.size)
    .filter((lang) => {
      return !langsToHide[lowercaseTrim(lang.name)];
    });

  const totalLanguageSize = langs.reduce((acc, curr) => {
    return acc + curr.size;
  }, 0);
  // returns theme based colors with proper overrides and defaults
  const { titleColor, textColor, bgColor } = getCardColors({
    title_color,
    text_color,
    bg_color,
    theme,
  });
  const isGradient = typeof bgColor == 'object';
  let width = isNaN(card_width) ? 300 : card_width;
  let height = 45 + (langs.length + 1) * 40;

  let finalLayout = "";

  // RENDER COMPACT LAYOUT
  if (layout === "compact") {
    width = width + 50;
    height = 30 + (langs.length / 2 + 1) * 40;

    // progressOffset holds the previous language's width and used to offset the next language
    // so that we can stack them one after another, like this: [--][----][---]
    let progressOffset = 0;
    const compactProgressBar = langs
      .map((lang) => {
        const percentage = (
          (lang.size / totalLanguageSize) *
          (width - 50)
        ).toFixed(2);

        const progress =
          percentage < 10 ? parseFloat(percentage) + 10 : percentage;

        const output = `
          <rect
            mask="url(#rect-mask)" 
            data-testid="lang-progress"
            x="${progressOffset}" 
            y="0"
            width="${progress}" 
            height="8"
            fill="${lang.color || "#858585"}"
          />
        `;
        progressOffset += parseFloat(percentage);
        return output;
      })
      .join("");

    finalLayout = `
      <mask id="rect-mask">
        <rect x="0" y="0" width="${
          width - 50
        }" height="8" fill="white" rx="5" />
      </mask>
      ${compactProgressBar}
      ${createLanguageTextNode({
        x: 0,
        y: 25,
        langs,
        totalSize: totalLanguageSize,
      }).join("")}
    `;
  } else {
    finalLayout = FlexLayout({
      items: langs.map((lang) => {
        return createProgressNode({
          width: width,
          name: lang.name,
          color: lang.color || "#858585",
          progress: ((lang.size / totalLanguageSize) * 100).toFixed(2),
        });
      }),
      gap: 40,
      direction: "column",
    }).join("");
  }

<<<<<<< HEAD
  if (hide_title) {
    height -= 30;
  }
  const gradient = isGradient ? `
  <defs>
    <linearGradient id="gradient" gradientTransform="rotate(${bgColor[0]})">
      <stop offset="0%"  stop-color="#${bgColor[1]}" />
      <stop offset="100%" stop-color="#${bgColor[2]}" />
    </linearGradient>
  </defs>`
  : undefined
  return `
    <svg width="${width}" height="${height}" viewBox="0 0 ${width} ${height}" fill="none" xmlns="http://www.w3.org/2000/svg">
      <style>
        .header { font: 600 18px 'Segoe UI', Ubuntu, Sans-Serif; fill: ${titleColor} }
        .lang-name { font: 400 11px 'Segoe UI', Ubuntu, Sans-Serif; fill: ${textColor} }
      </style>
      ${isGradient ? gradient : ""}
      <rect data-testid="card-bg" x="0.5" y="0.5" width="99.7%" height="99%" rx="4.5" fill="${isGradient ? "url('#gradient')" : bgColor}" stroke="#E4E2E2"/>

      ${
        hide_title
          ? ""
          : `<text data-testid="header" x="25" y="35" class="header">Most Used Languages</text>`
      }

      <svg data-testid="lang-items" x="25" y="${hide_title ? 25 : 55}">
        ${finalLayout}
      </svg>
=======
  const card = new Card({
    title: "Most Used Languages",
    width,
    height,
    colors: {
      titleColor,
      textColor,
      bgColor,
    },
  });

  card.disableAnimations();
  card.setHideBorder(hide_border);
  card.setHideTitle(hide_title);
  card.setCSS(`
    .lang-name { font: 400 11px 'Segoe UI', Ubuntu, Sans-Serif; fill: ${textColor} }
  `);

  return card.render(`
    <svg data-testid="lang-items" x="25">
      ${finalLayout}
>>>>>>> 60511778
    </svg>
  `);
};

module.exports = renderTopLanguages;<|MERGE_RESOLUTION|>--- conflicted
+++ resolved
@@ -171,37 +171,6 @@
     }).join("");
   }
 
-<<<<<<< HEAD
-  if (hide_title) {
-    height -= 30;
-  }
-  const gradient = isGradient ? `
-  <defs>
-    <linearGradient id="gradient" gradientTransform="rotate(${bgColor[0]})">
-      <stop offset="0%"  stop-color="#${bgColor[1]}" />
-      <stop offset="100%" stop-color="#${bgColor[2]}" />
-    </linearGradient>
-  </defs>`
-  : undefined
-  return `
-    <svg width="${width}" height="${height}" viewBox="0 0 ${width} ${height}" fill="none" xmlns="http://www.w3.org/2000/svg">
-      <style>
-        .header { font: 600 18px 'Segoe UI', Ubuntu, Sans-Serif; fill: ${titleColor} }
-        .lang-name { font: 400 11px 'Segoe UI', Ubuntu, Sans-Serif; fill: ${textColor} }
-      </style>
-      ${isGradient ? gradient : ""}
-      <rect data-testid="card-bg" x="0.5" y="0.5" width="99.7%" height="99%" rx="4.5" fill="${isGradient ? "url('#gradient')" : bgColor}" stroke="#E4E2E2"/>
-
-      ${
-        hide_title
-          ? ""
-          : `<text data-testid="header" x="25" y="35" class="header">Most Used Languages</text>`
-      }
-
-      <svg data-testid="lang-items" x="25" y="${hide_title ? 25 : 55}">
-        ${finalLayout}
-      </svg>
-=======
   const card = new Card({
     title: "Most Used Languages",
     width,
@@ -223,7 +192,6 @@
   return card.render(`
     <svg data-testid="lang-items" x="25">
       ${finalLayout}
->>>>>>> 60511778
     </svg>
   `);
 };
